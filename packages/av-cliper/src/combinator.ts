--- conflicted
+++ resolved
@@ -189,10 +189,6 @@
       duration,
       metaDataTags: metaDataTags,
     });
-<<<<<<< HEAD
-    TOTAL_COM_ENCODE_QSIZE.set(this, recodeMuxer.getEncodeQueueSize);
-=======
->>>>>>> b34f94c0
     return recodeMuxer;
   }
 
@@ -385,7 +381,7 @@
 
         ts += timeSlice;
 
-        await letEncoderCalmDown(remux.getEecodeQueueSize);
+        await letEncoderCalmDown(remux.getEncodeQueueSize);
       }
     };
 
