--- conflicted
+++ resolved
@@ -1,19 +1,17 @@
 # @webav/av-cliper
 
-<<<<<<< HEAD
 ## 0.15.0-beta.0
 
 ### Minor Changes
 
 - feat: custom fps for Combinator
-=======
+
 ## 0.14.15
 
 ### Patch Changes
 
 - 7980ebd: fix: unable to recognize HEVC IDR frames #258
 - a9d810a: fix: thumbnailByKeyFrame throw decoder error
->>>>>>> 65a69b1c
 
 ## 0.14.14
 
