--- conflicted
+++ resolved
@@ -1,10 +1,6 @@
 {
   "name": "@webav/av-recorder",
-<<<<<<< HEAD
   "version": "0.0.0-playback-rate-20240823090827",
-=======
-  "version": "0.15.5",
->>>>>>> d661a0a1
   "private": false,
   "repository": "https://github.com/bilibili/WebAV",
   "keywords": [
