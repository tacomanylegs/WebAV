--- conflicted
+++ resolved
@@ -1,6 +1,5 @@
 # @webav/av-canvas
 
-<<<<<<< HEAD
 ## 0.0.0-playback-rate-20240823090827
 
 ### Patch Changes
@@ -8,10 +7,9 @@
 - Updated dependencies
   - @webav/av-cliper@0.0.0-playback-rate-20240823090827
 
+## 0.15.5
+
 ## 0.14.15
-=======
-## 0.15.5
->>>>>>> d661a0a1
 
 ### Patch Changes
 
