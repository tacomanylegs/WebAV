--- conflicted
+++ resolved
@@ -1,11 +1,8 @@
 {
   "name": "root",
   "private": true,
-<<<<<<< HEAD
   "type": "module",
-=======
   "version": "0.1.0",
->>>>>>> 76ae43de
   "devDependencies": {
     "conventional-changelog-cli": "^4.1.0",
     "lerna": "^3.22.1",
@@ -31,11 +28,8 @@
   "resolutions": {
     "npm-packlist": "1.1.12"
   },
-<<<<<<< HEAD
-  "version": "0.1.0",
   "simple-git-hooks": {
     "commit-msg": "node scripts/verify-commit.js"
-=======
   "simple-git-hooks": {
     "pre-commit": "yarn lint-staged"
   },
@@ -43,6 +37,5 @@
     "*.{json,ts,tsx,js,md}": [
       "prettier --write"
     ]
->>>>>>> 76ae43de
   }
 }