{
  "name": "WebAV-Doc-Site",
  "version": "0.0.1",
  "description": "WebAV-Doc-Site",
  "scripts": {
    "start": "npm run dev",
    "dev": "dumi dev",
    "build": "dumi build"
  },
  "authors": [
    "hughfenghen@gmail.com"
  ],
  "license": "MIT",
  "devDependencies": {
    "@commitlint/cli": "^17.1.2",
    "@commitlint/config-conventional": "^17.1.0",
    "@umijs/plugins": "^4.1.2",
    "dumi": "^2.2.13",
    "gh-pages": "^6.1.0",
    "husky": "^8.0.1",
<<<<<<< HEAD
    "lint-staged": "^13.0.3",
    "prettier": "^2.7.1",
    "tailwindcss": "^3.4.1"
=======
    "lint-staged": "^13.0.3"
>>>>>>> d9744d50
  },
  "dependencies": {
    "@webav/av-canvas": "file:../packages/av-canvas",
    "@webav/av-cliper": "file:../packages/av-cliper",
    "@webav/av-recorder": "file:../packages/av-recorder",
    "antd": "^5.11.5"
  }
}<|MERGE_RESOLUTION|>--- conflicted
+++ resolved
@@ -18,13 +18,9 @@
     "dumi": "^2.2.13",
     "gh-pages": "^6.1.0",
     "husky": "^8.0.1",
-<<<<<<< HEAD
-    "lint-staged": "^13.0.3",
     "prettier": "^2.7.1",
-    "tailwindcss": "^3.4.1"
-=======
+    "tailwindcss": "^3.4.1",
     "lint-staged": "^13.0.3"
->>>>>>> d9744d50
   },
   "dependencies": {
     "@webav/av-canvas": "file:../packages/av-canvas",
